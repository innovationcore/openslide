/*
 *  OpenSlide, a library for reading whole slide image files
 *
 *  Copyright (c) 2007-2010 Carnegie Mellon University
 *  All rights reserved.
 *
 *  OpenSlide is free software: you can redistribute it and/or modify
 *  it under the terms of the GNU Lesser General Public License as
 *  published by the Free Software Foundation, version 2.1.
 *
 *  OpenSlide is distributed in the hope that it will be useful,
 *  but WITHOUT ANY WARRANTY; without even the implied warranty of
 *  MERCHANTABILITY or FITNESS FOR A PARTICULAR PURPOSE. See the
 *  GNU Lesser General Public License for more details.
 *
 *  You should have received a copy of the GNU Lesser General Public
 *  License along with OpenSlide. If not, see
 *  <http://www.gnu.org/licenses/>.
 *
 */

#include <config.h>

#include "openslide-private.h"

#include <glib.h>
#include <tiffio.h>

#ifdef HAVE_INTTYPES_H
#include <inttypes.h>
#endif

#include <cairo.h>

#include "openslide-tilehelper.h"
#include "openslide-hash.h"

struct _openslide_tiffopsdata {
  TIFF *tiff;

  GMutex *tiff_mutex;

  int32_t overlap_count;
  int32_t *overlaps;
  int32_t *layers;

  _openslide_tiff_tilereader_fn tileread;
};


static char *serialize_double(double d) {
  char buf[G_ASCII_DTOSTR_BUF_SIZE];
  g_ascii_dtostr (buf, sizeof buf, d);

  return g_strdup(buf);
}

static const char *store_string_property(TIFF *tiff, GHashTable *ht,
					 const char *name, ttag_t tag) {
  char *value;
  if (TIFFGetFieldDefaulted(tiff, tag, &value)) {
    value = g_strdup(value);
    g_hash_table_insert(ht, g_strdup(name), value);
    return value;
  }
  return NULL;
}

static void store_and_hash_string_property(TIFF *tiff, GHashTable *ht,
					   struct _openslide_hash *quickhash1,
					   const char *name, ttag_t tag) {
  _openslide_hash_string(quickhash1, name);
  _openslide_hash_string(quickhash1, store_string_property(tiff, ht, name, tag));
}

static void store_float_property(TIFF *tiff, GHashTable *ht,
				 const char *name, ttag_t tag) {
  float value;
  if (TIFFGetFieldDefaulted(tiff, tag, &value)) {
    g_hash_table_insert(ht, g_strdup(name), serialize_double(value));
  }
}

static void store_and_hash_properties(TIFF *tiff, GHashTable *ht,
				      struct _openslide_hash *quickhash1) {
  // strings
  store_string_property(tiff, ht, OPENSLIDE_PROPERTY_NAME_COMMENT,
			TIFFTAG_IMAGEDESCRIPTION);

  // strings to store and hash
  store_and_hash_string_property(tiff, ht, quickhash1,
				 "tiff.ImageDescription", TIFFTAG_IMAGEDESCRIPTION);
  store_and_hash_string_property(tiff, ht, quickhash1,
				 "tiff.Make", TIFFTAG_MAKE);
  store_and_hash_string_property(tiff, ht, quickhash1,
				 "tiff.Model", TIFFTAG_MODEL);
  store_and_hash_string_property(tiff, ht, quickhash1,
				 "tiff.Software", TIFFTAG_SOFTWARE);
  store_and_hash_string_property(tiff, ht, quickhash1,
				 "tiff.DateTime", TIFFTAG_DATETIME);
  store_and_hash_string_property(tiff, ht, quickhash1,
				 "tiff.Artist", TIFFTAG_ARTIST);
  store_and_hash_string_property(tiff, ht, quickhash1,
				 "tiff.HostComputer", TIFFTAG_HOSTCOMPUTER);
  store_and_hash_string_property(tiff, ht, quickhash1,
				 "tiff.Copyright", TIFFTAG_COPYRIGHT);
  store_and_hash_string_property(tiff, ht, quickhash1,
				 "tiff.DocumentName", TIFFTAG_DOCUMENTNAME);


  // don't hash floats, they might be unstable over time
  store_float_property(tiff, ht, "tiff.XResolution", TIFFTAG_XRESOLUTION);
  store_float_property(tiff, ht, "tiff.YResolution", TIFFTAG_YRESOLUTION);
  store_float_property(tiff, ht, "tiff.XPosition", TIFFTAG_XPOSITION);
  store_float_property(tiff, ht, "tiff.YPosition", TIFFTAG_YPOSITION);

  // special
  uint16_t resolution_unit;
  if (TIFFGetFieldDefaulted(tiff, TIFFTAG_RESOLUTIONUNIT, &resolution_unit)) {
    const char *result;

    switch(resolution_unit) {
    case 1:
      result = "none";
      break;
    case 2:
      result = "inch";
      break;
    case 3:
      result = "centimeter";
      break;
    default:
      result = "unknown";
    }

    g_hash_table_insert(ht, g_strdup("tiff.ResolutionUnit"), g_strdup(result));
  }
}

static void destroy_data(struct _openslide_tiffopsdata *data) {
  TIFFClose(data->tiff);
  g_mutex_free(data->tiff_mutex);
  g_free(data->layers);
  g_free(data->overlaps);
  g_slice_free(struct _openslide_tiffopsdata, data);
}

static void destroy(openslide_t *osr) {
<<<<<<< HEAD
  struct _openslide_tiffopsdata *data = (_openslide_tiffopsdata*)osr->data;
=======
  struct _openslide_tiffopsdata *data = (struct _openslide_tiffopsdata *) osr->data;
>>>>>>> ce6fe76d
  destroy_data(data);
}


static void get_dimensions_unlocked(openslide_t *osr, int32_t layer,
				    int64_t *w, int64_t *h) {
  uint32_t tmp;

  // init
  *w = 0;
  *h = 0;

<<<<<<< HEAD
  struct _openslide_tiffopsdata *data = (_openslide_tiffopsdata*)osr->data;
=======
  struct _openslide_tiffopsdata *data = (struct _openslide_tiffopsdata *) osr->data;
>>>>>>> ce6fe76d
  TIFF *tiff = data->tiff;

  int32_t ox = 0;
  int32_t oy = 0;
  if (layer < data->overlap_count) {
    ox = data->overlaps[layer * 2];
    oy = data->overlaps[(layer * 2) + 1];
  }

  // get the layer
  g_return_if_fail(TIFFSetDirectory(tiff, data->layers[layer]));

  // figure out tile size
  int64_t tw, th;
  g_return_if_fail(TIFFGetField(tiff, TIFFTAG_TILEWIDTH, &tmp));
  tw = tmp;
  g_return_if_fail(TIFFGetField(tiff, TIFFTAG_TILELENGTH, &tmp));
  th = tmp;

  // get image size
  int64_t iw, ih;
  g_return_if_fail(TIFFGetField(tiff, TIFFTAG_IMAGEWIDTH, &tmp));
  iw = tmp;
  g_return_if_fail(TIFFGetField(tiff, TIFFTAG_IMAGELENGTH, &tmp));
  ih = tmp;

  // num tiles in each dimension
  int64_t tiles_across = (iw / tw) + !!(iw % tw);   // integer ceiling
  int64_t tiles_down = (ih / th) + !!(ih % th);

  // subtract out the overlaps (there are tiles-1 overlaps in each dimension)
  int64_t iw_minus_o = iw;
  int64_t ih_minus_o = ih;
  if (iw >= tw) {
    iw_minus_o -= (tiles_across - 1) * ox;
  }
  if (ih >= th) {
    ih_minus_o -= (tiles_down - 1) * oy;
  }

  // commit
  *w = iw_minus_o;
  *h = ih_minus_o;
}

static void get_dimensions(openslide_t *osr, int32_t layer,
			   int64_t *w, int64_t *h) {
<<<<<<< HEAD
  struct _openslide_tiffopsdata *data = (_openslide_tiffopsdata*)osr->data;
=======
  struct _openslide_tiffopsdata *data = (struct _openslide_tiffopsdata *) osr->data;
>>>>>>> ce6fe76d

  g_mutex_lock(data->tiff_mutex);
  get_dimensions_unlocked(osr, layer, w, h);
  g_mutex_unlock(data->tiff_mutex);
}

static void read_tile(openslide_t *osr,
		      cairo_t *cr,
		      int32_t layer,
		      int64_t tile_x, int64_t tile_y,
		      double translate_x, double translate_y,
		      struct _openslide_cache *cache) {
<<<<<<< HEAD
  struct _openslide_tiffopsdata *data = (_openslide_tiffopsdata*)osr->data;
=======
  struct _openslide_tiffopsdata *data = (struct _openslide_tiffopsdata *) osr->data;
>>>>>>> ce6fe76d
  TIFF *tiff = data->tiff;

  uint32_t tmp;

  // set the layer
  g_return_if_fail(TIFFSetDirectory(tiff, data->layers[layer]));

  // figure out raw tile size
  int64_t tw, th;
  g_return_if_fail(TIFFGetField(tiff, TIFFTAG_TILEWIDTH, &tmp));
  tw = tmp;
  g_return_if_fail(TIFFGetField(tiff, TIFFTAG_TILELENGTH, &tmp));
  th = tmp;

  // get image size
  int64_t iw, ih;
  g_return_if_fail(TIFFGetField(tiff, TIFFTAG_IMAGEWIDTH, &tmp));
  iw = tmp;
  g_return_if_fail(TIFFGetField(tiff, TIFFTAG_IMAGELENGTH, &tmp));
  ih = tmp;

  int64_t x = tile_x * tw;
  int64_t y = tile_y * th;

  if ((x >= iw) || (y >= ih)) {
    return;
  }

  // cache
  bool cachemiss;
<<<<<<< HEAD
  uint32_t *tiledata = (uint32_t*)_openslide_cache_get(cache,
					    x,
					    y,
					    layer);
  cachemiss = !tiledata;
  if (!tiledata) {
    tiledata = (uint32_t*)g_slice_alloc(tw * th * 4);
=======
  uint32_t *tiledata = (uint32_t *) _openslide_cache_get(cache,
							 x,
							 y,
							 layer);
  cachemiss = !tiledata;
  if (!tiledata) {
    tiledata = (uint32_t *) g_slice_alloc(tw * th * 4);
>>>>>>> ce6fe76d
    data->tileread(data->tiff, tiledata, x, y, tw, th);
  }

  // draw it
  cairo_surface_t *surface = cairo_image_surface_create_for_data((unsigned char *) tiledata,
								 CAIRO_FORMAT_ARGB32,
								 tw, th,
								 tw * 4);
  cairo_save(cr);
  cairo_translate(cr, translate_x, translate_y);
  cairo_set_source_surface(cr, surface, 0, 0);
  cairo_surface_destroy(surface);
  cairo_paint(cr);

  /*
  int z = 4;
  int64_t tiles_across = (iw / tw) + !!(iw % tw);
  char *zz = g_strdup_printf("%" PRId64 ",%" PRId64 " (%" PRId64 ")",
			     tile_x, tile_y, tile_y * tiles_across + tile_x);
  cairo_set_source_rgb(cr, 0, 0, 0);
  cairo_move_to(cr, 0, 20);
  cairo_show_text(cr, zz);
  cairo_set_source_rgba(cr, 1.0, 0, 0, 0.2);
  cairo_rectangle(cr, 0, 0, z, z);
  cairo_fill(cr);
  cairo_rectangle(cr, tw-z, 0, z, z);
  cairo_fill(cr);
  cairo_rectangle(cr, 0, th-z, z, z);
  cairo_fill(cr);
  cairo_rectangle(cr, tw-z, th-z, z, z);
  cairo_fill(cr);
  g_free(zz);
  */

  cairo_restore(cr);

  // put into cache last, because the cache can free this tile
  if (cachemiss) {
    _openslide_cache_put(cache, x, y, layer,
			 tiledata, tw * th * 4);
  }
}

static void paint_region_unlocked(openslide_t *osr, cairo_t *cr,
				  int64_t x, int64_t y,
				  int32_t layer,
				  int32_t w, int32_t h) {
<<<<<<< HEAD
  struct _openslide_tiffopsdata *data = (_openslide_tiffopsdata*)osr->data;
=======
  struct _openslide_tiffopsdata *data = (struct _openslide_tiffopsdata *) osr->data;
>>>>>>> ce6fe76d
  TIFF *tiff = data->tiff;
  uint32_t tmp;

  // set the layer
  g_return_if_fail(TIFFSetDirectory(tiff, data->layers[layer]));

  // figure out raw tile size
  int64_t tw, th;
  g_return_if_fail(TIFFGetField(tiff, TIFFTAG_TILEWIDTH, &tmp));
  tw = tmp;
  g_return_if_fail(TIFFGetField(tiff, TIFFTAG_TILELENGTH, &tmp));
  th = tmp;

  // get image size
  int64_t iw, ih;
  g_return_if_fail(TIFFGetField(tiff, TIFFTAG_IMAGEWIDTH, &tmp));
  iw = tmp;
  g_return_if_fail(TIFFGetField(tiff, TIFFTAG_IMAGELENGTH, &tmp));
  ih = tmp;

  // num tiles in each dimension
  int64_t tiles_across = (iw / tw) + !!(iw % tw);   // integer ceiling
  int64_t tiles_down = (ih / th) + !!(ih % th);

  // compute coordinates
  int32_t ox = 0;
  int32_t oy = 0;
  if (layer < data->overlap_count) {
    ox = data->overlaps[layer * 2];
    oy = data->overlaps[(layer * 2) + 1];
  }

  double ds = openslide_get_layer_downsample(osr, layer);
  int64_t ds_x = x / ds;
  int64_t ds_y = y / ds;
  int64_t start_tile_x = ds_x / (tw - ox);
  int64_t end_tile_x = ((ds_x + w) / (tw - ox)) + 1;
  int64_t start_tile_y = ds_y / (th - oy);
  int64_t end_tile_y = ((ds_y + h) / (th - oy)) + 1;

  int32_t offset_x = ds_x % (tw - ox);
  int32_t offset_y = ds_y % (th - oy);

  int32_t advance_x = tw - ox;
  int32_t advance_y = th - oy;

  // special cases for edge tiles
  if (start_tile_x >= tiles_across - 1) {
    start_tile_x = tiles_across - 1;
    offset_x = ds_x - (start_tile_x * (tw - ox));
    advance_x = tw;
    end_tile_x = start_tile_x + 1;
  }
  if (start_tile_y >= tiles_down - 1) {
    start_tile_y = tiles_down - 1;
    offset_y = ds_y - (start_tile_y * (th - oy));
    advance_y = th;
    end_tile_y = start_tile_y + 1;
  }

  _openslide_read_tiles(cr, layer,
			start_tile_x, start_tile_y,
			end_tile_x, end_tile_y,
			offset_x, offset_y,
			advance_x, advance_y,
			osr, osr->cache,
			read_tile);
}

static void paint_region(openslide_t *osr, cairo_t *cr,
			 int64_t x, int64_t y,
			 int32_t layer,
			 int32_t w, int32_t h) {
<<<<<<< HEAD
  struct _openslide_tiffopsdata *data = (_openslide_tiffopsdata*)osr->data;
=======
  struct _openslide_tiffopsdata *data = (struct _openslide_tiffopsdata *) osr->data;
>>>>>>> ce6fe76d

  g_mutex_lock(data->tiff_mutex);
  paint_region_unlocked(osr, cr, x, y, layer, w, h);
  g_mutex_unlock(data->tiff_mutex);
}


static const struct _openslide_ops _openslide_tiff_ops(get_dimensions,paint_region,destroy);

void _openslide_add_tiff_ops(openslide_t *osr,
			     TIFF *tiff,
			     int32_t overlap_count,
			     int32_t *overlaps,
			     int32_t layer_count,
			     int32_t *layers,
			     _openslide_tiff_tilereader_fn tileread,
			     struct _openslide_hash *quickhash1) {
  // allocate private data
  struct _openslide_tiffopsdata *data =
    g_slice_new(struct _openslide_tiffopsdata);

  // store layer info
  data->layers = layers;

  // populate private data
  data->tiff = tiff;
  data->tiff_mutex = g_mutex_new();
  data->tileread = tileread;
  data->overlap_count = overlap_count;
  data->overlaps = overlaps;

  if (osr == NULL) {
    // free now and return
    destroy_data(data);
    return;
  }

  // generate hash of the smallest layer
  TIFFSetDirectory(data->tiff, layers[layer_count - 1]);
  _openslide_hash_tiff_tiles(quickhash1, tiff);

  // load TIFF properties
  TIFFSetDirectory(data->tiff, 0);    // ignoring return value, but nothing we can do if failed
  store_and_hash_properties(data->tiff, osr->properties, quickhash1);

  // store tiff-specific data into osr
  g_assert(osr->data == NULL);

  // general osr data
  osr->layer_count = layer_count;
  osr->data = data;
  osr->ops = &_openslide_tiff_ops;
}

void _openslide_generic_tiff_tilereader(TIFF *tiff,
					uint32_t *dest,
					int64_t x, int64_t y,
					int32_t w, int32_t h) {
  TIFFRGBAImage img;
  char emsg[1024] = "";

  // init
  g_return_if_fail(TIFFRGBAImageOK(tiff, emsg));
  g_return_if_fail(TIFFRGBAImageBegin(&img, tiff, 0, emsg));
  img.req_orientation = ORIENTATION_TOPLEFT;
  img.col_offset = x;
  img.row_offset = y;

  // draw it
  if (!TIFFRGBAImageGet(&img, dest, w, h)) {
    g_critical("TIFFRGBAImageGet failed");

    // can keep going, to do the cleanup below
  }

  // permute
  uint32_t *p = dest;
  uint32_t *end = dest + w * h;
  while (p < end) {
    uint32_t val = *p;
    *p++ = (val & 0xFF00FF00)
      | ((val << 16) & 0xFF0000)
      | ((val >> 16) & 0xFF);
  }

  // done
  TIFFRGBAImageEnd(&img);
}<|MERGE_RESOLUTION|>--- conflicted
+++ resolved
@@ -146,11 +146,7 @@
 }
 
 static void destroy(openslide_t *osr) {
-<<<<<<< HEAD
-  struct _openslide_tiffopsdata *data = (_openslide_tiffopsdata*)osr->data;
-=======
-  struct _openslide_tiffopsdata *data = (struct _openslide_tiffopsdata *) osr->data;
->>>>>>> ce6fe76d
+  struct _openslide_tiffopsdata *data = (struct _openslide_tiffopsdata *) osr->data;
   destroy_data(data);
 }
 
@@ -163,11 +159,7 @@
   *w = 0;
   *h = 0;
 
-<<<<<<< HEAD
-  struct _openslide_tiffopsdata *data = (_openslide_tiffopsdata*)osr->data;
-=======
-  struct _openslide_tiffopsdata *data = (struct _openslide_tiffopsdata *) osr->data;
->>>>>>> ce6fe76d
+  struct _openslide_tiffopsdata *data = (struct _openslide_tiffopsdata *) osr->data;
   TIFF *tiff = data->tiff;
 
   int32_t ox = 0;
@@ -215,11 +207,7 @@
 
 static void get_dimensions(openslide_t *osr, int32_t layer,
 			   int64_t *w, int64_t *h) {
-<<<<<<< HEAD
-  struct _openslide_tiffopsdata *data = (_openslide_tiffopsdata*)osr->data;
-=======
-  struct _openslide_tiffopsdata *data = (struct _openslide_tiffopsdata *) osr->data;
->>>>>>> ce6fe76d
+  struct _openslide_tiffopsdata *data = (struct _openslide_tiffopsdata *) osr->data;
 
   g_mutex_lock(data->tiff_mutex);
   get_dimensions_unlocked(osr, layer, w, h);
@@ -232,11 +220,7 @@
 		      int64_t tile_x, int64_t tile_y,
 		      double translate_x, double translate_y,
 		      struct _openslide_cache *cache) {
-<<<<<<< HEAD
-  struct _openslide_tiffopsdata *data = (_openslide_tiffopsdata*)osr->data;
-=======
-  struct _openslide_tiffopsdata *data = (struct _openslide_tiffopsdata *) osr->data;
->>>>>>> ce6fe76d
+  struct _openslide_tiffopsdata *data = (struct _openslide_tiffopsdata *) osr->data;
   TIFF *tiff = data->tiff;
 
   uint32_t tmp;
@@ -267,15 +251,6 @@
 
   // cache
   bool cachemiss;
-<<<<<<< HEAD
-  uint32_t *tiledata = (uint32_t*)_openslide_cache_get(cache,
-					    x,
-					    y,
-					    layer);
-  cachemiss = !tiledata;
-  if (!tiledata) {
-    tiledata = (uint32_t*)g_slice_alloc(tw * th * 4);
-=======
   uint32_t *tiledata = (uint32_t *) _openslide_cache_get(cache,
 							 x,
 							 y,
@@ -283,7 +258,6 @@
   cachemiss = !tiledata;
   if (!tiledata) {
     tiledata = (uint32_t *) g_slice_alloc(tw * th * 4);
->>>>>>> ce6fe76d
     data->tileread(data->tiff, tiledata, x, y, tw, th);
   }
 
@@ -331,11 +305,7 @@
 				  int64_t x, int64_t y,
 				  int32_t layer,
 				  int32_t w, int32_t h) {
-<<<<<<< HEAD
-  struct _openslide_tiffopsdata *data = (_openslide_tiffopsdata*)osr->data;
-=======
-  struct _openslide_tiffopsdata *data = (struct _openslide_tiffopsdata *) osr->data;
->>>>>>> ce6fe76d
+  struct _openslide_tiffopsdata *data = (struct _openslide_tiffopsdata *) osr->data;
   TIFF *tiff = data->tiff;
   uint32_t tmp;
 
@@ -409,11 +379,7 @@
 			 int64_t x, int64_t y,
 			 int32_t layer,
 			 int32_t w, int32_t h) {
-<<<<<<< HEAD
-  struct _openslide_tiffopsdata *data = (_openslide_tiffopsdata*)osr->data;
-=======
-  struct _openslide_tiffopsdata *data = (struct _openslide_tiffopsdata *) osr->data;
->>>>>>> ce6fe76d
+  struct _openslide_tiffopsdata *data = (struct _openslide_tiffopsdata *) osr->data;
 
   g_mutex_lock(data->tiff_mutex);
   paint_region_unlocked(osr, cr, x, y, layer, w, h);
